[package]
name = "gpm"
version = "0.10.2"
authors = ["Jean-Marc Le Roux <jeanmarc.leroux@aerys.in>"]
edition = "2018"

[profile.release]
panic = "abort"
lto = true
codegen-units = 1
incremental = false
# We cannot use both lto = true and opt-level = "z" because of this bug:
# https://github.com/mitsuhiko/indicatif/issues/88
opt-level = "s"

[dependencies.gitlfs]
path = "./gitlfs"

[dependencies]
clap = "2.32.0"
tempfile = "3"
log = "0.4.6"
pretty_env_logger = "0.3.0"
git2 = "0.8.0"
url = "1.7.2"
ssh2 = "0.3"
json = "0.11.13"
reqwest = "0.9.11"
tar = "0.4.21"
flate2 = "1.0.6"
rpassword = "2.1.0"
pest = "2.1.0"
pest_derive = "2.1.0"
regex = "1"
indicatif = "0.11.0"
<<<<<<< HEAD
console = "0.6.1"
crypto-hash = "0.3.1"
dirs = "1.0.4"
semver = "0.9.0"
=======
console = "0.7.5"
crypto-hash = "0.3.3"
dirs = "1.0.5"
>>>>>>> 76e41ae0
dotenv = "0.13.0"<|MERGE_RESOLUTION|>--- conflicted
+++ resolved
@@ -33,14 +33,8 @@
 pest_derive = "2.1.0"
 regex = "1"
 indicatif = "0.11.0"
-<<<<<<< HEAD
-console = "0.6.1"
-crypto-hash = "0.3.1"
-dirs = "1.0.4"
-semver = "0.9.0"
-=======
 console = "0.7.5"
 crypto-hash = "0.3.3"
 dirs = "1.0.5"
->>>>>>> 76e41ae0
+semver = "0.9.0"
 dotenv = "0.13.0"